import json
from pathlib import Path
import requests
from os import scandir, remove
from dataclasses import dataclass
from collections import namedtuple
import re
import json

non_listed_conversions = {"MAD": "A"}
annotations = namedtuple("annotations", ["motif", "alignment", "annotations"])
conversion_json_path = (
    Path(__file__).resolve().parent.joinpath("data", "nucleotide_conversion.json")
)
motifs_folder_path = Path(__file__).resolve().parent.joinpath("data", "motifs")
duplicates_json_path = Path(__file__).resolve().parent.joinpath("data", "duplicates.json")

import logging

logger = logging.getLogger("update_motifs")


@dataclass
class MotifSequence:
    sequence: str
    abbreviation: str

    def __str__(self):
        return ",".join([self.sequence, self.abbreviation])


class rna3d_motif:

    rna3datlas_api_call = "http://rna.bgsu.edu/correspondence/pairwise_interactions_single?selection_type=loop_id&selection="

    @staticmethod
    def load_motif_json():
        """load motifs.json file for curated motif collection"""
        json_path = Path.joinpath(Path(__file__).resolve().parents[0], "data", "motifs.json")
        with open(json_path) as json_file:
            motifs_json = json.load(json_file, object_hook=rna3d_motif)  # type:list[rna3d_motif]
        return motifs_json

    @staticmethod
    def api_call(call, attempts: int = 6) -> requests.Response:
        i = 0
        while i < attempts:
            response = requests.get(call)
            if response.status_code == 200:
                return response
            else:
                i += 1
        raise ConnectionError(f"Could not retrieve data in {str(i)} attempts")

    @staticmethod
    def get_nucleotide_element(nucleotide: str, number: int) -> str:
        """Nucleotide element grabber that also converts non standard nucleotides using the nucleotide_conversion.json"""
        split = nucleotide.split("|")
        element = split[number]
        if number == 3:  # If you are grabbing the base from the nucleotide string
            if element not in ["G", "C", "U", "A"]:
                element = rna3d_motif.nucleotide_conversion(element)
        return element

    @staticmethod
    def nucleotide_conversion(nucleotide):
        if nucleotide in non_listed_conversions.keys():
            return non_listed_conversions[nucleotide]
        with open(conversion_json_path, "r") as file:
            conversion_json = json.load(file)
        return conversion_json[nucleotide]["standard_base"][0]

    @staticmethod
    def reverser(input_list):
        rev_list = []
        for entry in input_list:
            rev_list.append(entry[::-1])
        return rev_list

    @staticmethod
    def get_break(nucleotide_list: list) -> int:
        numbers = [rna3d_motif.get_nucleotide_element(x, 4) for x in nucleotide_list]
        chains = [rna3d_motif.get_nucleotide_element(x, 2) for x in nucleotide_list]
        for i in range(len(chains) - 1):
            if chains[i + 1] != chains[i] or abs(int(numbers[i + 1]) - int(numbers[i])) > 5:
                return i
            else:
                pass
        return -1

    @staticmethod
    def FUSION(a: str, b: str) -> str:
        """Either appends a with $ and b or just returns the one that isn't len 0"""
        if len(a) > 0 and len(b) > 0:
            sequence = a + "$" + b
        else:
            sequence = a + b
        return sequence

    @property
    def instance_ids(self):
        return flatten([[*item["alignment"]] for item in self.motifs])

    @property
    def rna3d(self):
        if hasattr(self, "_rna3d"):
            return self._rna3d
        else:
            return []

    @rna3d.setter
    def rna3d(self, new_data):
        if hasattr(self, "_rna3d"):
            self._rna3d.append(new_data)
        else:
            self._rna3d = []
            self._rna3d.append(new_data)

    @property
    def bulge_sequences(self):
        if self.loop_type == "internal":
            return [
                MotifSequence(sequence=x, abbreviation=self.abbreviation)
                for x in set(self.rna3d)
                if "$" not in x
            ]
        else:
            raise LookupError(
                "This motif does not have bulge sequences because it is not an internal loop"
            )

    @property
    def internal_sequences(self):
        if self.loop_type == "internal":
            return [
                MotifSequence(sequence=x, abbreviation=self.abbreviation)
                for x in set(self.rna3d)
                if "$" in x
            ]
        else:
            raise LookupError(
                "This motif does not have internal sequences because it is not an internal loop"
            )

    @property
    def seq_abb_tpls(self):
        return [MotifSequence(sequence=x, abbreviation=self.abbreviation) for x in set(self.rna3d)]

    @staticmethod
    def load_current_rna3datlas():
        current_hl_json = json.loads(
            rna3d_motif.api_call(
                "http://rna.bgsu.edu/rna3dhub/motifs/release/hl/current/json"
            ).content.decode()
        )
        current_hl_annotations = rna3d_motif._get_annotations(
            rna3d_motif.api_call(
                "http://rna.bgsu.edu/rna3dhub/motifs/release/hl/current/annotations"
            ).content.decode()
        )
        current_il_json = json.loads(
            rna3d_motif.api_call(
                "http://rna.bgsu.edu/rna3dhub/motifs/release/il/current/json"
            ).content.decode()
        )
        current_il_annotations = rna3d_motif._get_annotations(
            rna3d_motif.api_call(
                "http://rna.bgsu.edu/rna3dhub/motifs/release/il/current/annotations"
            ).content.decode()
        )
        return (current_hl_json, current_hl_annotations, current_il_json, current_il_annotations)

    @staticmethod
    def _get_annotations(annotation_csv: str) -> list[str]:
        return_list = []
        for line in annotation_csv.split("\n"):
            split = line.split("\t")
            # Get annotations
            annotated = [x for x in split[2:] if x != ""]
            # Only keep obj if there are any annotations [not annotated means len(list) is 0, pythonic way to check list fill status]
            if annotated:
                return_list.append(
                    annotations(motif=split[0], alignment=split[1], annotations=annotated)
                )
            else:
                pass
        return return_list

    @property
    def include_json(self):
        return self._include_json

    @include_json.setter
    def include_json(self, motif_json_val):
        if motif_json_val in ["True", "true", "yes", "y"]:
            self._include_json = True
        elif motif_json_val in ["False", "false", "no", "n"]:
            self._include_json = False
        else:
            raise ValueError(
                "Include bulged not set to True or False, please decide to include sequences from the downloadable json or not."
            )

    def __init__(self, motif_json: dict):
        self.motif_name = motif_json["motif_name"]
        self.abbreviation = motif_json["abbreviation"]
        self.loop_type = motif_json["loop_type"]
        self.include_json = motif_json["include_unbulged"]
        self.annotations = []  # type:list[annotations]

    def motifs2csv(self, mot_list):
        return "\n".join([x + f",{self.abbreviation}" for x in set(mot_list)]) + "\n"

    # Takes a list of RNA3DAtlas nucleotide sequences and extracts sequences
    def sequence_from_nucleotide_list(self, alignment_nucleotide_list):
        match self.loop_type:
            case "hairpin":
                for alignment in alignment_nucleotide_list:
                    if len(alignment) - 2 > 3:
                        self.rna3d = "".join(
                            rna3d_motif.get_nucleotide_element(x, 3) for x in alignment[1:-1]
                        )
                    else:
                        pass
            case "internal":
                for alignment in alignment_nucleotide_list:
                    sequence_break = rna3d_motif.get_break(alignment)
                    # Sequence break is set to -1 if no seq break was found, leading to the sequence being discarded
                    if sequence_break > 0:
                        front = alignment[1:sequence_break]
                        back = alignment[sequence_break + 2 : -1]
                        self.rna3d = rna3d_motif.FUSION(
                            "".join(rna3d_motif.get_nucleotide_element(x, 3) for x in front),
                            "".join(rna3d_motif.get_nucleotide_element(x, 3) for x in back),
                        )
                    else:
                        pass
                        # print(alignment) #Debugging print statement

    def get_rna3d_json_sequences(self, json_file):  # Extracts sequences from the json
        collection_list = []
        for entry in json_file:
            if entry["motif_id"] in [x.motif for x in self.annotations]:
                for json_alignment in entry["alignment"]:
                    if json_alignment in [x.alignment for x in self.annotations]:
                        collection_list.append(entry["alignment"][json_alignment])
        self.sequence_from_nucleotide_list(collection_list)

    def get_rna3d_api_sequences(self):
        collection_list = []
        for entry in self.annotations:
            api_data = (
                rna3d_motif.api_call(self.rna3datlas_api_call + entry.alignment)
                .content.decode()
                .split()
            )
            nucleotides = [x for x in api_data if "|" in x]
            collection_list.append(nucleotides)
        self.sequence_from_nucleotide_list(collection_list)

    @staticmethod  # Main function for creating the hexdumb style data
    def sequences2header(seq_set: list, name: str, hexdumb_file: Path) -> str:
        joined_seq_set = "\n".join(seq_set)
        out = []
        out.append("static char {var_name}[] = {{".format(var_name=name))
        data = [joined_seq_set[i : i + 12] for i in range(0, len(joined_seq_set), 12)]
        for i, x in enumerate(data):
            line = ", ".join((["0x{val:02x}".format(val=ord(c)) for c in x]))
            out.append(
                "  {lined}{comma}".format(lined=line, comma="," if i < len(data) - 1 else "")
            )
        out.append("};")
        out.append(
            "static unsigned int {var_name}_len = {data_len};\n".format(
                var_name=name, data_len=len(joined_seq_set)
            )
        )
        with open(hexdumb_file, "a+") as writefile:
            writefile.write("\n".join(out) + "\n")

    @staticmethod  # collects the rfam_hairpins and rfam_internals, these are pre-written so it just has to read the csv files. Both are turned into lists made up of (sequence, motif abbreviation) tuples.
    def get_rfam_sequences() -> tuple[list[MotifSequence], list[MotifSequence]]:
        rfam_hairpins = motifs_folder_path.joinpath("rfam_hairpins.csv")
        rfam_internals = motifs_folder_path.joinpath("rfam_internals.csv")
        with open(rfam_hairpins) as file:
            hairpins_read = file.readlines()  # type:list[str]
        hairpins = [
            MotifSequence(
                sequence=hairpin.split(",")[0], abbreviation=hairpin.strip().split(",")[1]
            )
            for hairpin in hairpins_read
        ]
        with open(rfam_internals) as file2:
            internals_read = file2.readlines()
        internals = [
            MotifSequence(
                sequence=internal.split(",")[0], abbreviation=internal.strip().split(",")[1]
            )
            for internal in internals_read
        ]
        return (hairpins, internals)

    def get_alignments(self, annotations_list: list[annotations]):
        """This function alters the annotations_list and deletes the annotation objects that it consumed"""
        indices = []
        for idx, element in enumerate(annotations_list):
            for slot in element.annotations:
                if len(slot) >= len(self.motif_name):
                    searchd = re.search(pattern=self.motif_name.lower(), string=slot.lower())
                    if searchd is not None:
                        if any(
                            [
                                re.search(pattern=x.lower(), string=slot.lower())
                                for x in ["mini", "variation", "related", "reverse"]
                            ]
                        ):
                            pass
                        else:
                            self.annotations.append(element)
                            indices.append(idx)
                            break
                else:
                    pass
        return [j for i, j in enumerate(annotations_list) if i not in indices]


# Function that takes an input list of MotifSequence Objects writes sequences to csv. Ignores same motif duplicate sequences.
def write_csv(input_list: list[MotifSequence], filename: str):
    seen = set([str(MotSeq) for MotSeq in input_list])
    with open(motifs_folder_path.joinpath(filename), mode="w+") as file:
        for MotSeq in seen:
            file.write(MotSeq + "\n")
    return True


def flatten(xss):  # Makes a list of lists into a single list with all the items
    return [x for xs in xss for x in xs]


# Takes a list of MotifSequence Objects and creates a new list of MotifSequence Objects with reversed sequences
def sequence_reverser(seq_abb_tpls: list[MotifSequence]) -> list[MotifSequence]:
    return [
        MotifSequence(sequence=x.sequence[::-1], abbreviation=x.abbreviation) for x in seq_abb_tpls
    ]


def update_hexdumbs():  # Function iterates of motifs csv files and writes all their hexdums to submodules/RNALoops/Extensions/mot_header.hh
    """main function for updating hexdumbs. Can be used on it's own to update the mot_header.hh file in submodules/RNALoops/Extensions."""
    if Path.is_file(
        Path(__file__)
        .resolve()
        .parent.joinpath("..", "submodules", "RNALoops", "Extensions", "mot_header.hh")
    ):
        remove(
            Path(__file__)
            .resolve()
            .parent.joinpath("..", "submodules", "RNALoops", "Extensions", "mot_header.hh")
        )
    onlyFiles = [Path(f) for f in scandir(motifs_folder_path)]
    for file in onlyFiles:
        if file.suffix == ".csv":
            with open(file, "r") as file2:
                rna3d_motif.sequences2header(
                    file2.readlines(),
                    file.stem,
                    Path(__file__)
                    .resolve()
                    .parent.joinpath("..", "submodules", "RNALoops", "Extensions", "mot_header.hh"),
                )


def main():
    """Updates motif sequence collection and the hexdumb file RNAmotiFold/submodules/RNALoops/Extensions/mot_header.hh"""
    # rfam_sequences_tuples[0] = rfam_hairpins, rfam_sequences_tuples[1] = rfam_internals
    rfam_sequences_tuples = rna3d_motif.get_rfam_sequences()
    motifs = rna3d_motif.load_motif_json()
    hl_json, hl_annotations, il_json, il_annotations = rna3d_motif.load_current_rna3datlas()
    for motif in motifs:
        if motif.loop_type == "hairpin":
            hl_annotations = motif.get_alignments(hl_annotations)
            if motif.include_json:
                motif.get_rna3d_json_sequences(hl_json)
        if motif.loop_type == "internal":
            il_annotations == motif.get_alignments(il_annotations)
            if motif.include_json:
                motif.get_rna3d_json_sequences(il_json)
        motif.get_rna3d_api_sequences()

    rna3d_hairpins = flatten([x.seq_abb_tpls for x in motifs if x.loop_type == "hairpin"])
    rna3d_internals = flatten([x.internal_sequences for x in motifs if x.loop_type == "internal"])

    rna3d_bulges = flatten([x.bulge_sequences for x in motifs if x.loop_type == "internal"])

    # retrieved from tuple created by get_rfam_sequences since they are pre-set
    rfam_hairpins = rfam_sequences_tuples[0]
    # retrieved from tuple created by get_rfam_sequences since they are pre-set
    rfam_internals = rfam_sequences_tuples[1]
    # There are no bulge sequences from Rfam so no need to flatten anything, Rfam bulges file is left empty anyways (it's just there for consistency, if anything changes I'll have to change the rfam_sequences python script)
    rfam_bulges = []

    #################
    # THERE ARE NO EXTRA BULGE SETS TO MAKE SINCE THERE ARE NO BULGES NOTED IN THE RFAM
    # SHOULD THIS EVER CHANGE I WILL NEED TO ADD THEM ABOVE AND CHANGE THE BULGES DUPE_CHECK_WRITE_CSV CALLS
    ################
    both_hairpins = flatten([rna3d_hairpins, rfam_hairpins])
<<<<<<< HEAD
    both_internals= flatten([rna3d_internals, rfam_internals])
=======
    both_internals = flatten([rna3d_internals, rfam_internals])
>>>>>>> 86720eef
    both_bulges = flatten([rna3d_bulges, rfam_bulges])

    write_csv(rna3d_hairpins, "rna3d_hairpins.csv")
    write_csv(rna3d_internals, "rna3d_internals.csv")
    write_csv(rna3d_bulges, "rna3d_bulges.csv")
    # write_csv(rfam_hairpins, "rfam_hairpins.csv")
    # write_csv(rfam_internals, "rfam_internals.csv")
    # write_csv(rfam_bulges, "rfam_bulges.csv")
    write_csv(both_hairpins, "both_hairpins.csv")
    write_csv(both_internals, "both_internals.csv")
    write_csv(both_bulges, "both_bulges.csv")
    update_hexdumbs()


if __name__ == "__main__":
    main()  # main function for getting the sequences from the RNA3DAtlas and the Rfam and writing them to a csv file.<|MERGE_RESOLUTION|>--- conflicted
+++ resolved
@@ -403,11 +403,7 @@
     # SHOULD THIS EVER CHANGE I WILL NEED TO ADD THEM ABOVE AND CHANGE THE BULGES DUPE_CHECK_WRITE_CSV CALLS
     ################
     both_hairpins = flatten([rna3d_hairpins, rfam_hairpins])
-<<<<<<< HEAD
-    both_internals= flatten([rna3d_internals, rfam_internals])
-=======
     both_internals = flatten([rna3d_internals, rfam_internals])
->>>>>>> 86720eef
     both_bulges = flatten([rna3d_bulges, rfam_bulges])
 
     write_csv(rna3d_hairpins, "rna3d_hairpins.csv")
